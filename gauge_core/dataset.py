--- conflicted
+++ resolved
@@ -697,30 +697,13 @@
     log_columns = set([c for c in df.columns if 'perc' in c.lower() or 'log10' in c.lower()]).difference(["POSIX_LOG10_agg_perf_by_slowest"])
     df[list(log_columns)] = df[list(log_columns)].fillna(0)    
 
-<<<<<<< HEAD
     clusterer = hdbscan.HDBSCAN(min_samples=10, cluster_selection_epsilon=5, metric='manhattan', gen_min_span_tree=True)
     clusterer.fit(df[log_columns])
 
-=======
-    import ipdb
-    ipdb.set_trace()
-
-    clusterer = hdbscan.HDBSCAN(min_samples=10, cluster_selection_epsilon=5, metric='manhattan', gen_min_span_tree=True)
-    clusterer.fit(df[log_columns])
-
-    import ipdb
-    ipdb.set_trace()
-
->>>>>>> 25a4f5e1
     return df, clusterer
 
 
 if __name__ == "__main__":
     logging.basicConfig(level=logging.WARNING, format='%(levelname)-8s [%(filename)s:%(lineno)d] %(message)s')
 
-    # paths = ["/home/mihailo/tmp/ANL_logs/ANL-ALCF-DARSHAN-THETA_20170701_20171231.csv", 
-             # "/home/mihailo/tmp/ANL_logs/ANL-ALCF-DARSHAN-THETA_20180101_20181231.csv", 
-             # "/home/mihailo/tmp/ANL_logs/ANL-ALCF-DARSHAN-THETA_20190101_20191231.csv", 
-             # "/home/mihailo/tmp/ANL_logs/ANL-ALCF-DARSHAN-THETA_20200101_20200531.csv"]
-
     df, clusterer = mpi_dataset(glob.glob("/home/mihailo/tmp/ANL_logs/ANL-ALCF-DARSHAN-THETA_*.csv"))